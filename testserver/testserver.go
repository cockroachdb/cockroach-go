--- conflicted
+++ resolved
@@ -144,13 +144,6 @@
 	if err != nil {
 		t.Fatal(err)
 	}
-<<<<<<< HEAD
-	if err := ts.Start(); err != nil {
-		t.Fatal(err)
-	}
-=======
->>>>>>> 091a2dd9
-
 	url := ts.PGURL()
 	if len(database) > 0 {
 		url.Path = database
@@ -167,7 +160,6 @@
 	}
 }
 
-<<<<<<< HEAD
 type testServerOpt func(args *testServerArgs)
 
 type testServerArgs struct {
@@ -187,12 +179,9 @@
 	certsDirName = "certs"
 )
 
-// NewTestServer creates a new TestServer, but does not start it.
-=======
 // NewTestServer creates a new TestServer and starts it.
 // It also waits until the server is ready to accept clients,
 // so it safe to connect to the server returned by this function right away.
->>>>>>> 091a2dd9
 // The cockroach binary for your OS and ARCH is downloaded automatically.
 // If the download fails, we attempt just call "cockroach", hoping it is
 // found in your path.
@@ -326,11 +315,7 @@
 }
 
 // WaitForInit retries until a connection is successfully established.
-<<<<<<< HEAD
-func (ts *testServerImpl) WaitForInit(db *sql.DB) error {
-=======
-func (ts *TestServer) WaitForInit() error {
->>>>>>> 091a2dd9
+func (ts *testServerImpl) WaitForInit() error {
 	var err error
 	db, err := sql.Open("postgres", ts.PGURL().String())
 	if err != nil {
